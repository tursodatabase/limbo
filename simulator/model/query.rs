--- conflicted
+++ resolved
@@ -103,15 +103,9 @@
                 table,
                 predicate: guard,
             }) => write!(f, "SELECT * FROM {} WHERE {}", table, guard),
-<<<<<<< HEAD
             Self::Insert(Insert { table, values }) => {
-                write!(f, "INSERT INTO {} VALUES (", table)?;
-                for (i, v) in values.iter().enumerate() {
-=======
-            Query::Insert(Insert { table, values }) => {
                 write!(f, "INSERT INTO {} VALUES ", table)?;
                 for (i, row) in values.iter().enumerate() {
->>>>>>> a8e2f48a
                     if i != 0 {
                         write!(f, ", ")?;
                     }
