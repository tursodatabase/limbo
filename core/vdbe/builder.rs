use std::{
    cell::Cell,
    cmp::Ordering,
    rc::{Rc, Weak},
    sync::Arc,
};

use limbo_sqlite3_parser::ast;

use crate::{
    fast_lock::SpinLock,
    parameters::Parameters,
    schema::{BTreeTable, Index, PseudoTable},
    storage::sqlite3_ondisk::DatabaseHeader,
    translate::plan::{ResultSetColumn, TableReference},
    Connection, VirtualTable,
};

use super::{BranchOffset, CursorID, Insn, InsnFunction, InsnReference, JumpTarget, Program};
#[allow(dead_code)]
pub struct ProgramBuilder {
    next_free_register: usize,
    next_free_cursor_id: usize,
    /// Instruction, the function to execute it with, and its original index in the vector.
    insns: Vec<(Insn, InsnFunction, usize)>,
    /// A span of instructions from (offset_start_inclusive, offset_end_exclusive),
    /// that are deemed to be compile-time constant and can be hoisted out of loops
    /// so that they get evaluated only once at the start of the program.
    pub constant_spans: Vec<(usize, usize)>,
    // Cursors that are referenced by the program. Indexed by CursorID.
    pub cursor_ref: Vec<(Option<String>, CursorType)>,
    /// A vector where index=label number, value=resolved offset. Resolved in build().
    label_to_resolved_offset: Vec<Option<(InsnReference, JumpTarget)>>,
    // Bitmask of cursors that have emitted a SeekRowid instruction.
    seekrowid_emitted_bitmask: u64,
    // map of instruction index to manual comment (used in EXPLAIN only)
    comments: Option<Vec<(InsnReference, &'static str)>>,
    pub parameters: Parameters,
    pub result_columns: Vec<ResultSetColumn>,
    pub table_references: Vec<TableReference>,
}

#[derive(Debug, Clone)]
pub enum CursorType {
    BTreeTable(Rc<BTreeTable>),
    BTreeIndex(Arc<Index>),
    Pseudo(Rc<PseudoTable>),
    Sorter,
    VirtualTable(Rc<VirtualTable>),
}

impl CursorType {
    pub fn is_index(&self) -> bool {
        matches!(self, CursorType::BTreeIndex(_))
    }
}

#[derive(Debug, Clone, PartialEq, Eq, Copy)]
pub enum QueryMode {
    Normal,
    Explain,
    ExplainQueryPlan,
}

impl From<ast::Cmd> for QueryMode {
    fn from(stmt: ast::Cmd) -> Self {
        match stmt {
            ast::Cmd::Explain(_) => QueryMode::Explain,
            ast::Cmd::ExplainQueryPlan(_) => QueryMode::ExplainQueryPlan,
            _ => QueryMode::Normal,
        }
    }
}

pub struct ProgramBuilderOpts {
    pub query_mode: QueryMode,
    pub num_cursors: usize,
    pub approx_num_insns: usize,
    pub approx_num_labels: usize,
}

impl ProgramBuilder {
    pub fn new(opts: ProgramBuilderOpts) -> Self {
        Self {
            next_free_register: 1,
            next_free_cursor_id: 0,
            insns: Vec::with_capacity(opts.approx_num_insns),
            cursor_ref: Vec::with_capacity(opts.num_cursors),
            constant_spans: Vec::new(),
            label_to_resolved_offset: Vec::with_capacity(opts.approx_num_labels),
            seekrowid_emitted_bitmask: 0,
<<<<<<< HEAD
            comments: match opts.query_mode {
                QueryMode::Explain | QueryMode::ExplainQueryPlan => Some(HashMap::new()),
                QueryMode::Normal => None,
=======
            comments: if opts.query_mode == QueryMode::Explain {
                Some(Vec::new())
            } else {
                None
>>>>>>> bde2d4f0
            },
            parameters: Parameters::new(),
            result_columns: Vec::new(),
            table_references: Vec::new(),
        }
    }

    /// Start a new constant span. The next instruction to be emitted will be the first
    /// instruction in the span.
    pub fn constant_span_start(&mut self) -> usize {
        let span = self.constant_spans.len();
        let start = self.insns.len();
        self.constant_spans.push((start, usize::MAX));
        span
    }

    /// End the current constant span. The last instruction that was emitted is the last
    /// instruction in the span.
    pub fn constant_span_end(&mut self, span_idx: usize) {
        let span = &mut self.constant_spans[span_idx];
        if span.1 == usize::MAX {
            span.1 = self.insns.len().saturating_sub(1);
        }
    }

    /// End all constant spans that are currently open. This is used to handle edge cases
    /// where we think a parent expression is constant, but we decide during the evaluation
    /// of one of its children that it is not.
    pub fn constant_span_end_all(&mut self) {
        for span in self.constant_spans.iter_mut() {
            if span.1 == usize::MAX {
                span.1 = self.insns.len().saturating_sub(1);
            }
        }
    }

    /// Check if there is a constant span that is currently open.
    pub fn constant_span_is_open(&self) -> bool {
        self.constant_spans
            .last()
            .map_or(false, |(_, end)| *end == usize::MAX)
    }

    /// Get the index of the next constant span.
    /// Used in [crate::translate::expr::translate_expr_no_constant_opt()] to invalidate
    /// all constant spans after the given index.
    pub fn constant_spans_next_idx(&self) -> usize {
        self.constant_spans.len()
    }

    /// Invalidate all constant spans after the given index. This is used when we want to
    /// be sure that constant optimization is never used for translating a given expression.
    /// See [crate::translate::expr::translate_expr_no_constant_opt()] for more details.
    pub fn constant_spans_invalidate_after(&mut self, idx: usize) {
        self.constant_spans.truncate(idx);
    }

    pub fn alloc_register(&mut self) -> usize {
        let reg = self.next_free_register;
        self.next_free_register += 1;
        reg
    }

    pub fn alloc_registers(&mut self, amount: usize) -> usize {
        let reg = self.next_free_register;
        self.next_free_register += amount;
        reg
    }

    pub fn alloc_cursor_id(
        &mut self,
        table_identifier: Option<String>,
        cursor_type: CursorType,
    ) -> usize {
        let cursor = self.next_free_cursor_id;
        self.next_free_cursor_id += 1;
        self.cursor_ref.push((table_identifier, cursor_type));
        assert_eq!(self.cursor_ref.len(), self.next_free_cursor_id);
        cursor
    }

    pub fn emit_insn(&mut self, insn: Insn) {
        let function = insn.to_function();
        self.insns.push((insn, function, self.insns.len()));
    }

    pub fn close_cursors(&mut self, cursors: &[CursorID]) {
        for cursor in cursors {
            self.emit_insn(Insn::Close { cursor_id: *cursor });
        }
    }

    pub fn emit_string8(&mut self, value: String, dest: usize) {
        self.emit_insn(Insn::String8 { value, dest });
    }

    pub fn emit_string8_new_reg(&mut self, value: String) -> usize {
        let dest = self.alloc_register();
        self.emit_insn(Insn::String8 { value, dest });
        dest
    }

    pub fn emit_int(&mut self, value: i64, dest: usize) {
        self.emit_insn(Insn::Integer { value, dest });
    }

    pub fn emit_bool(&mut self, value: bool, dest: usize) {
        self.emit_insn(Insn::Integer {
            value: if value { 1 } else { 0 },
            dest,
        });
    }

    pub fn emit_null(&mut self, dest: usize, dest_end: Option<usize>) {
        self.emit_insn(Insn::Null { dest, dest_end });
    }

    pub fn emit_result_row(&mut self, start_reg: usize, count: usize) {
        self.emit_insn(Insn::ResultRow { start_reg, count });
    }

    pub fn emit_halt(&mut self) {
        self.emit_insn(Insn::Halt {
            err_code: 0,
            description: String::new(),
        });
    }

    // no users yet, but I want to avoid someone else in the future
    // just adding parameters to emit_halt! If you use this, remove the
    // clippy warning please.
    #[allow(dead_code)]
    pub fn emit_halt_err(&mut self, err_code: usize, description: String) {
        self.emit_insn(Insn::Halt {
            err_code,
            description,
        });
    }

    pub fn emit_init(&mut self) -> BranchOffset {
        let target_pc = self.allocate_label();
        self.emit_insn(Insn::Init { target_pc });
        target_pc
    }

    pub fn emit_transaction(&mut self, write: bool) {
        self.emit_insn(Insn::Transaction { write });
    }

    pub fn emit_goto(&mut self, target_pc: BranchOffset) {
        self.emit_insn(Insn::Goto { target_pc });
    }

    pub fn add_comment(&mut self, insn_index: BranchOffset, comment: &'static str) {
        if let Some(comments) = &mut self.comments {
            comments.push((insn_index.to_offset_int(), comment));
        }
    }

    pub fn mark_last_insn_constant(&mut self) {
        if self.constant_span_is_open() {
            // no need to mark this insn as constant as the surrounding parent expression is already constant
            return;
        }

        let prev = self.insns.len().saturating_sub(1);
        self.constant_spans.push((prev, prev));
    }

    pub fn emit_constant_insns(&mut self) {
        // move compile-time constant instructions to the end of the program, where they are executed once after Init jumps to it.
        // any label_to_resolved_offset that points to an instruction within any moved constant span should be updated to point to the new location.

        // the instruction reordering can be done by sorting the insns, so that the ordering is:
        // 1. if insn not in any constant span, it stays where it is
        // 2. if insn is in a constant span, it is after other insns, except those that are in a later constant span
        // 3. within a single constant span the order is preserver
        self.insns.sort_by(|(_, _, index_a), (_, _, index_b)| {
            let a_span = self
                .constant_spans
                .iter()
                .find(|span| span.0 <= *index_a && span.1 >= *index_a);
            let b_span = self
                .constant_spans
                .iter()
                .find(|span| span.0 <= *index_b && span.1 >= *index_b);
            if a_span.is_some() && b_span.is_some() {
                a_span.unwrap().0.cmp(&b_span.unwrap().0)
            } else if a_span.is_some() {
                Ordering::Greater
            } else if b_span.is_some() {
                Ordering::Less
            } else {
                Ordering::Equal
            }
        });
        for resolved_offset in self.label_to_resolved_offset.iter_mut() {
            if let Some((old_offset, target)) = resolved_offset {
                let new_offset = self
                    .insns
                    .iter()
                    .position(|(_, _, index)| *old_offset == *index as u32)
                    .unwrap() as u32;
                *resolved_offset = Some((new_offset, *target));
            }
        }

        // Fix comments to refer to new locations
        if let Some(comments) = &mut self.comments {
            for (old_offset, _) in comments.iter_mut() {
                let new_offset = self
                    .insns
                    .iter()
                    .position(|(_, _, index)| *old_offset == *index as u32)
                    .expect("comment must exist") as u32;
                *old_offset = new_offset;
            }
        }
    }

    pub fn offset(&self) -> BranchOffset {
        BranchOffset::Offset(self.insns.len() as InsnReference)
    }

    pub fn allocate_label(&mut self) -> BranchOffset {
        let label_n = self.label_to_resolved_offset.len();
        self.label_to_resolved_offset.push(None);
        BranchOffset::Label(label_n as u32)
    }

    /// Resolve a label to whatever instruction follows the one that was
    /// last emitted.
    ///
    /// Use this when your use case is: "the program should jump to whatever instruction
    /// follows the one that was previously emitted", and you don't care exactly
    /// which instruction that is. Examples include "the start of a loop", or
    /// "after the loop ends".
    ///
    /// It is important to handle those cases this way, because the precise
    /// instruction that follows any given instruction might change due to
    /// reordering the emitted instructions.
    #[inline]
    pub fn preassign_label_to_next_insn(&mut self, label: BranchOffset) {
        assert!(label.is_label(), "BranchOffset {:?} is not a label", label);
        self._resolve_label(label, self.offset().sub(1u32), JumpTarget::AfterThisInsn);
    }

    /// Resolve a label to exactly the instruction that was last emitted.
    ///
    /// Use this when your use case is: "the program should jump to the exact instruction
    /// that was last emitted", and you don't care WHERE exactly that ends up being
    /// once the order of the bytecode of the program is finalized. Examples include
    /// "jump to the Halt instruction", or "jump to the Next instruction of a loop".
    #[inline]
    pub fn resolve_label(&mut self, label: BranchOffset, to_offset: BranchOffset) {
        self._resolve_label(label, to_offset, JumpTarget::ExactlyThisInsn);
    }

    fn _resolve_label(&mut self, label: BranchOffset, to_offset: BranchOffset, target: JumpTarget) {
        assert!(matches!(label, BranchOffset::Label(_)));
        assert!(matches!(to_offset, BranchOffset::Offset(_)));
        let BranchOffset::Label(label_number) = label else {
            unreachable!("Label is not a label");
        };
        self.label_to_resolved_offset[label_number as usize] =
            Some((to_offset.to_offset_int(), target));
    }

    /// Resolve unresolved labels to a specific offset in the instruction list.
    ///
    /// This function scans all instructions and resolves any labels to their corresponding offsets.
    /// It ensures that all labels are resolved correctly and updates the target program counter (PC)
    /// of each instruction that references a label.
    pub fn resolve_labels(&mut self) {
        let resolve = |pc: &mut BranchOffset, insn_name: &str| {
            if let BranchOffset::Label(label) = pc {
                let Some(Some((to_offset, target))) =
                    self.label_to_resolved_offset.get(*label as usize)
                else {
                    panic!(
                        "Reference to undefined or unresolved label in {}: {}",
                        insn_name, label
                    );
                };
                *pc = BranchOffset::Offset(
                    to_offset
                        + if *target == JumpTarget::ExactlyThisInsn {
                            0
                        } else {
                            1
                        },
                );
            }
        };
        for (insn, _, _) in self.insns.iter_mut() {
            match insn {
                Insn::Init { target_pc } => {
                    resolve(target_pc, "Init");
                }
                Insn::Eq {
                    lhs: _lhs,
                    rhs: _rhs,
                    target_pc,
                    ..
                } => {
                    resolve(target_pc, "Eq");
                }
                Insn::Ne {
                    lhs: _lhs,
                    rhs: _rhs,
                    target_pc,
                    ..
                } => {
                    resolve(target_pc, "Ne");
                }
                Insn::Lt {
                    lhs: _lhs,
                    rhs: _rhs,
                    target_pc,
                    ..
                } => {
                    resolve(target_pc, "Lt");
                }
                Insn::Le {
                    lhs: _lhs,
                    rhs: _rhs,
                    target_pc,
                    ..
                } => {
                    resolve(target_pc, "Le");
                }
                Insn::Gt {
                    lhs: _lhs,
                    rhs: _rhs,
                    target_pc,
                    ..
                } => {
                    resolve(target_pc, "Gt");
                }
                Insn::Ge {
                    lhs: _lhs,
                    rhs: _rhs,
                    target_pc,
                    ..
                } => {
                    resolve(target_pc, "Ge");
                }
                Insn::If {
                    reg: _reg,
                    target_pc,
                    jump_if_null: _,
                } => {
                    resolve(target_pc, "If");
                }
                Insn::IfNot {
                    reg: _reg,
                    target_pc,
                    jump_if_null: _,
                } => {
                    resolve(target_pc, "IfNot");
                }
                Insn::Rewind { pc_if_empty, .. } => {
                    resolve(pc_if_empty, "Rewind");
                }
                Insn::Last { pc_if_empty, .. } => {
                    resolve(pc_if_empty, "Last");
                }
                Insn::Goto { target_pc } => {
                    resolve(target_pc, "Goto");
                }
                Insn::DecrJumpZero {
                    reg: _reg,
                    target_pc,
                } => {
                    resolve(target_pc, "DecrJumpZero");
                }
                Insn::SorterNext {
                    cursor_id: _cursor_id,
                    pc_if_next,
                } => {
                    resolve(pc_if_next, "SorterNext");
                }
                Insn::SorterSort { pc_if_empty, .. } => {
                    resolve(pc_if_empty, "SorterSort");
                }
                Insn::NotNull {
                    reg: _reg,
                    target_pc,
                } => {
                    resolve(target_pc, "NotNull");
                }
                Insn::IfPos { target_pc, .. } => {
                    resolve(target_pc, "IfPos");
                }
                Insn::Next { pc_if_next, .. } => {
                    resolve(pc_if_next, "Next");
                }
                Insn::Once {
                    target_pc_when_reentered,
                    ..
                } => {
                    resolve(target_pc_when_reentered, "Once");
                }
                Insn::Prev { pc_if_prev, .. } => {
                    resolve(pc_if_prev, "Prev");
                }
                Insn::InitCoroutine {
                    yield_reg: _,
                    jump_on_definition,
                    start_offset,
                } => {
                    resolve(jump_on_definition, "InitCoroutine");
                    resolve(start_offset, "InitCoroutine");
                }
                Insn::NotExists {
                    cursor: _,
                    rowid_reg: _,
                    target_pc,
                } => {
                    resolve(target_pc, "NotExists");
                }
                Insn::Yield {
                    yield_reg: _,
                    end_offset,
                } => {
                    resolve(end_offset, "Yield");
                }
                Insn::SeekRowid { target_pc, .. } => {
                    resolve(target_pc, "SeekRowid");
                }
                Insn::Gosub { target_pc, .. } => {
                    resolve(target_pc, "Gosub");
                }
                Insn::Jump {
                    target_pc_eq,
                    target_pc_lt,
                    target_pc_gt,
                } => {
                    resolve(target_pc_eq, "Jump");
                    resolve(target_pc_lt, "Jump");
                    resolve(target_pc_gt, "Jump");
                }
                Insn::SeekGE { target_pc, .. } => {
                    resolve(target_pc, "SeekGE");
                }
                Insn::SeekGT { target_pc, .. } => {
                    resolve(target_pc, "SeekGT");
                }
                Insn::SeekLE { target_pc, .. } => {
                    resolve(target_pc, "SeekLE");
                }
                Insn::SeekLT { target_pc, .. } => {
                    resolve(target_pc, "SeekLT");
                }
                Insn::IdxGE { target_pc, .. } => {
                    resolve(target_pc, "IdxGE");
                }
                Insn::IdxLE { target_pc, .. } => {
                    resolve(target_pc, "IdxLE");
                }
                Insn::IdxGT { target_pc, .. } => {
                    resolve(target_pc, "IdxGT");
                }
                Insn::IdxLT { target_pc, .. } => {
                    resolve(target_pc, "IdxLT");
                }
                Insn::IsNull { reg: _, target_pc } => {
                    resolve(target_pc, "IsNull");
                }
                Insn::VNext { pc_if_next, .. } => {
                    resolve(pc_if_next, "VNext");
                }
                Insn::VFilter { pc_if_empty, .. } => {
                    resolve(pc_if_empty, "VFilter");
                }
                Insn::NoConflict { target_pc, .. } => {
                    resolve(target_pc, "NoConflict");
                }
                _ => {}
            }
        }
        self.label_to_resolved_offset.clear();
    }

    // translate table to cursor id
    pub fn resolve_cursor_id_safe(&self, table_identifier: &str) -> Option<CursorID> {
        self.cursor_ref.iter().position(|(t_ident, _)| {
            t_ident
                .as_ref()
                .is_some_and(|ident| ident == table_identifier)
        })
    }

    pub fn resolve_cursor_id(&self, table_identifier: &str) -> CursorID {
        self.resolve_cursor_id_safe(table_identifier)
            .unwrap_or_else(|| panic!("Cursor not found: {}", table_identifier))
    }

    pub fn build(
        mut self,
        database_header: Arc<SpinLock<DatabaseHeader>>,
        connection: Weak<Connection>,
        change_cnt_on: bool,
    ) -> Program {
        self.resolve_labels();

        self.parameters.list.dedup();
        Program {
            max_registers: self.next_free_register,
            insns: self
                .insns
                .into_iter()
                .map(|(insn, function, _)| (insn, function))
                .collect(),
            cursor_ref: self.cursor_ref,
            database_header,
            comments: self.comments,
            connection,
            parameters: self.parameters,
            n_change: Cell::new(0),
            change_cnt_on,
            result_columns: self.result_columns,
            table_references: self.table_references,
        }
    }
}<|MERGE_RESOLUTION|>--- conflicted
+++ resolved
@@ -89,16 +89,9 @@
             constant_spans: Vec::new(),
             label_to_resolved_offset: Vec::with_capacity(opts.approx_num_labels),
             seekrowid_emitted_bitmask: 0,
-<<<<<<< HEAD
             comments: match opts.query_mode {
                 QueryMode::Explain | QueryMode::ExplainQueryPlan => Some(HashMap::new()),
                 QueryMode::Normal => None,
-=======
-            comments: if opts.query_mode == QueryMode::Explain {
-                Some(Vec::new())
-            } else {
-                None
->>>>>>> bde2d4f0
             },
             parameters: Parameters::new(),
             result_columns: Vec::new(),
