use crate::Result;
use bitflags::bitflags;
use cfg_block::cfg_block;
use std::fmt;
use std::sync::Arc;
use std::{
    cell::{Cell, Ref, RefCell, RefMut},
    fmt::Debug,
    mem::ManuallyDrop,
    pin::Pin,
    rc::Rc,
};

pub trait File: Send + Sync {
    fn lock_file(&self, exclusive: bool) -> Result<()>;
    fn unlock_file(&self) -> Result<()>;
    fn pread(&self, pos: usize, c: Arc<Completion>) -> Result<()>;
    fn pwrite(&self, pos: usize, buffer: Arc<RefCell<Buffer>>, c: Arc<Completion>) -> Result<()>;
    fn sync(&self, c: Arc<Completion>) -> Result<()>;
    fn size(&self) -> Result<u64>;
}

#[derive(Debug, Copy, Clone, PartialEq)]
pub struct OpenFlags(i32);

bitflags! {
    impl OpenFlags: i32 {
        const None = 0b00000000;
        const Create = 0b0000001;
        const ReadOnly = 0b0000010;
    }
}

impl Default for OpenFlags {
    fn default() -> Self {
        Self::Create
    }
}

pub trait IO: Clock + Send + Sync {
    fn open_file(&self, path: &str, flags: OpenFlags, direct: bool) -> Result<Arc<dyn File>>;

    fn run_once(&self) -> Result<()>;

<<<<<<< HEAD
    fn run_until_complete(&self) -> Result<()>;
=======
    fn wait_for_completion(&self, c: Arc<Completion>) -> Result<()>;
>>>>>>> 35948c6d

    fn generate_random_number(&self) -> i64;

    fn get_memory_io(&self) -> Arc<MemoryIO>;
}

pub type Complete = dyn Fn(Arc<RefCell<Buffer>>);
pub type WriteComplete = dyn Fn(i32);
pub type SyncComplete = dyn Fn(i32);

pub enum Completion {
    Read(ReadCompletion),
    Write(WriteCompletion),
    Sync(SyncCompletion),
}

pub struct ReadCompletion {
    pub buf: Arc<RefCell<Buffer>>,
    pub complete: Box<Complete>,
    pub is_completed: Cell<bool>,
}

impl Completion {
    pub fn is_completed(&self) -> bool {
        match self {
            Self::Read(r) => r.is_completed.get(),
            Self::Write(w) => w.is_completed.get(),
            Self::Sync(s) => s.is_completed.get(),
        }
    }

    pub fn complete(&self, result: i32) {
        match self {
            Self::Read(r) => r.complete(),
            Self::Write(w) => w.complete(result),
            Self::Sync(s) => s.complete(result), // fix
        }
    }

    /// only call this method if you are sure that the completion is
    /// a ReadCompletion, panics otherwise
    pub fn as_read(&self) -> &ReadCompletion {
        match self {
            Self::Read(ref r) => r,
            _ => unreachable!(),
        }
    }
}

pub struct WriteCompletion {
    pub complete: Box<WriteComplete>,
    pub is_completed: Cell<bool>,
}

pub struct SyncCompletion {
    pub complete: Box<SyncComplete>,
    pub is_completed: Cell<bool>,
}

impl ReadCompletion {
    pub fn new(buf: Arc<RefCell<Buffer>>, complete: Box<Complete>) -> Self {
        Self {
            buf,
            complete,
            is_completed: Cell::new(false),
        }
    }

    pub fn buf(&self) -> Ref<'_, Buffer> {
        self.buf.borrow()
    }

    pub fn buf_mut(&self) -> RefMut<'_, Buffer> {
        self.buf.borrow_mut()
    }

    pub fn complete(&self) {
        (self.complete)(self.buf.clone());
        self.is_completed.set(true);
    }
}

impl WriteCompletion {
    pub fn new(complete: Box<WriteComplete>) -> Self {
        Self {
            complete,
            is_completed: Cell::new(false),
        }
    }

    pub fn complete(&self, bytes_written: i32) {
        (self.complete)(bytes_written);
        self.is_completed.set(true);
    }
}

impl SyncCompletion {
    pub fn new(complete: Box<SyncComplete>) -> Self {
        Self {
            complete,
            is_completed: Cell::new(false),
        }
    }

    pub fn complete(&self, res: i32) {
        (self.complete)(res);
        self.is_completed.set(true);
    }
}

pub type BufferData = Pin<Vec<u8>>;

pub type BufferDropFn = Rc<dyn Fn(BufferData)>;

#[derive(Clone)]
pub struct Buffer {
    data: ManuallyDrop<BufferData>,
    drop: BufferDropFn,
}

impl Debug for Buffer {
    fn fmt(&self, f: &mut fmt::Formatter<'_>) -> fmt::Result {
        write!(f, "{:?}", self.data)
    }
}

impl Drop for Buffer {
    fn drop(&mut self) {
        let data = unsafe { ManuallyDrop::take(&mut self.data) };
        (self.drop)(data);
    }
}

impl Buffer {
    pub fn allocate(size: usize, drop: BufferDropFn) -> Self {
        let data = ManuallyDrop::new(Pin::new(vec![0; size]));
        Self { data, drop }
    }

    pub fn new(data: BufferData, drop: BufferDropFn) -> Self {
        let data = ManuallyDrop::new(data);
        Self { data, drop }
    }

    pub fn len(&self) -> usize {
        self.data.len()
    }

    pub fn is_empty(&self) -> bool {
        self.data.is_empty()
    }

    pub fn as_slice(&self) -> &[u8] {
        &self.data
    }

    pub fn as_mut_slice(&mut self) -> &mut [u8] {
        &mut self.data
    }

    pub fn as_ptr(&self) -> *const u8 {
        self.data.as_ptr()
    }

    pub fn as_mut_ptr(&mut self) -> *mut u8 {
        self.data.as_mut_ptr()
    }
}

cfg_block! {
    #[cfg(all(target_os = "linux", feature = "io_uring"))] {
        mod io_uring;
        #[cfg(feature = "fs")]
        pub use io_uring::UringIO;
        mod unix;
        #[cfg(feature = "fs")]
        pub use unix::UnixIO;
        pub use unix::UnixIO as SyscallIO;
        pub use unix::UnixIO as PlatformIO;
    }

    #[cfg(any(all(target_os = "linux",not(feature = "io_uring")), target_os = "macos"))] {
        mod unix;
        #[cfg(feature = "fs")]
        pub use unix::UnixIO;
        pub use unix::UnixIO as PlatformIO;
        pub use PlatformIO as SyscallIO;
    }

    #[cfg(target_os = "windows")] {
        mod windows;
        pub use windows::WindowsIO as PlatformIO;
        pub use PlatformIO as SyscallIO;
    }

    #[cfg(not(any(target_os = "linux", target_os = "macos", target_os = "windows")))] {
        mod generic;
        pub use generic::GenericIO as PlatformIO;
        pub use PlatformIO as SyscallIO;
    }
}

mod memory;
#[cfg(feature = "fs")]
mod vfs;
pub use memory::MemoryIO;
pub mod clock;
mod common;
pub use clock::Clock;<|MERGE_RESOLUTION|>--- conflicted
+++ resolved
@@ -42,11 +42,7 @@
 
     fn run_once(&self) -> Result<()>;
 
-<<<<<<< HEAD
-    fn run_until_complete(&self) -> Result<()>;
-=======
     fn wait_for_completion(&self, c: Arc<Completion>) -> Result<()>;
->>>>>>> 35948c6d
 
     fn generate_random_number(&self) -> i64;
 
