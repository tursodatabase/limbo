--- conflicted
+++ resolved
@@ -169,16 +169,8 @@
         Ok(uring_file)
     }
 
-<<<<<<< HEAD
-    fn run_until_complete(&self) -> Result<()> {
-        while {
-            let inner = self.inner.borrow();
-            !inner.ring.empty()
-        } {
-=======
     fn wait_for_completion(&self, c: Arc<Completion>) -> Result<()> {
         while !c.is_completed() {
->>>>>>> 35948c6d
             self.run_once()?;
         }
         Ok(())
