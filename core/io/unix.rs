use crate::error::LimboError;
use crate::io::common;
use crate::Result;

use super::{Completion, File, MemoryIO, OpenFlags, IO};
use crate::io::clock::{Clock, Instant};
use polling::{Event, Events, Poller};
use rustix::{
    fd::{AsFd, AsRawFd},
    fs::{self, FlockOperation, OFlags, OpenOptionsExt},
    io::Errno,
};
use std::{
    cell::{RefCell, UnsafeCell},
    mem::MaybeUninit,
};
use std::{
    io::{ErrorKind, Read, Seek, Write},
    sync::Arc,
};
use tracing::{debug, trace};

struct OwnedCallbacks(UnsafeCell<Callbacks>);
// We assume we locking on IO level is done by user.
unsafe impl Send for OwnedCallbacks {}
unsafe impl Sync for OwnedCallbacks {}
struct BorrowedCallbacks<'io>(UnsafeCell<&'io mut Callbacks>);

impl OwnedCallbacks {
    fn new() -> Self {
        Self(UnsafeCell::new(Callbacks::new()))
    }
    fn as_mut<'io>(&self) -> &'io mut Callbacks {
        unsafe { &mut *self.0.get() }
    }

    fn is_empty(&self) -> bool {
        self.as_mut().inline_count == 0
    }

    fn remove(&self, fd: usize) -> Option<CompletionCallback> {
        let callbacks = unsafe { &mut *self.0.get() };
        callbacks.remove(fd)
    }
}

impl BorrowedCallbacks<'_> {
    fn insert(&self, fd: usize, callback: CompletionCallback) {
        let callbacks = unsafe { &mut *self.0.get() };
        callbacks.insert(fd, callback);
    }
}

struct EventsHandler(UnsafeCell<Events>);

impl EventsHandler {
    fn new() -> Self {
        Self(UnsafeCell::new(Events::new()))
    }

    fn clear(&self) {
        let events = unsafe { &mut *self.0.get() };
        events.clear();
    }

    fn iter(&self) -> impl Iterator<Item = Event> {
        let events = unsafe { &*self.0.get() };
        events.iter()
    }

    fn as_mut<'io>(&self) -> &'io mut Events {
        unsafe { &mut *self.0.get() }
    }
}
struct PollHandler(UnsafeCell<Poller>);
struct BorrowedPollHandler<'io>(UnsafeCell<&'io mut Poller>);

impl BorrowedPollHandler<'_> {
    fn add(&self, fd: &rustix::fd::BorrowedFd, event: Event) -> Result<()> {
        let poller = unsafe { &mut *self.0.get() };
        unsafe { poller.add(fd, event)? }
        Ok(())
    }
}

impl PollHandler {
    fn new() -> Self {
        Self(UnsafeCell::new(Poller::new().unwrap()))
    }
    fn wait(&self, events: &mut Events, timeout: Option<std::time::Duration>) -> Result<()> {
        let poller = unsafe { &mut *self.0.get() };
        poller.wait(events, timeout)?;
        Ok(())
    }

    fn as_mut<'io>(&self) -> &'io mut Poller {
        unsafe { &mut *self.0.get() }
    }
}

type CallbackEntry = (usize, CompletionCallback);

const FD_INLINE_SIZE: usize = 32;

struct Callbacks {
    inline_entries: [MaybeUninit<(usize, CompletionCallback)>; FD_INLINE_SIZE],
    heap_entries: Vec<CallbackEntry>,
    inline_count: usize,
}

impl Callbacks {
    fn new() -> Self {
        Self {
            inline_entries: [const { MaybeUninit::uninit() }; FD_INLINE_SIZE],
            heap_entries: Vec::new(),
            inline_count: 0,
        }
    }

    fn insert(&mut self, fd: usize, callback: CompletionCallback) {
        if self.inline_count < FD_INLINE_SIZE {
            self.inline_entries[self.inline_count].write((fd, callback));
            self.inline_count += 1;
        } else {
            self.heap_entries.push((fd, callback));
        }
    }

    fn remove(&mut self, fd: usize) -> Option<CompletionCallback> {
        if let Some(pos) = self.find_inline(fd) {
            let (_, callback) = unsafe { self.inline_entries[pos].assume_init_read() };

            // if not the last element, move the last valid entry into this position
            if pos < self.inline_count - 1 {
                let last_valid =
                    unsafe { self.inline_entries[self.inline_count - 1].assume_init_read() };
                self.inline_entries[pos].write(last_valid);
            }

            self.inline_count -= 1;
            return Some(callback);
        }

        if let Some(pos) = self.heap_entries.iter().position(|&(k, _)| k == fd) {
            return Some(self.heap_entries.swap_remove(pos).1);
        }
        None
    }

    fn find_inline(&self, fd: usize) -> Option<usize> {
        (0..self.inline_count)
            .find(|&i| unsafe { self.inline_entries[i].assume_init_ref().0 == fd })
    }
}

impl Drop for Callbacks {
    fn drop(&mut self) {
        for i in 0..self.inline_count {
            unsafe { self.inline_entries[i].assume_init_drop() };
        }
    }
}

/// UnixIO lives longer than any of the files it creates, so it is
/// safe to store references to it's internals in the UnixFiles
pub struct UnixIO {
    poller: PollHandler,
    events: EventsHandler,
    callbacks: OwnedCallbacks,
}

unsafe impl Send for UnixIO {}
unsafe impl Sync for UnixIO {}

impl UnixIO {
    #[cfg(feature = "fs")]
    pub fn new() -> Result<Self> {
        debug!("Using IO backend 'syscall'");
        Ok(Self {
            poller: PollHandler::new(),
            events: EventsHandler::new(),
            callbacks: OwnedCallbacks::new(),
        })
    }
}

impl Clock for UnixIO {
    fn now(&self) -> Instant {
        let now = chrono::Local::now();
        Instant {
            secs: now.timestamp(),
            micros: now.timestamp_subsec_micros(),
        }
    }
}

impl IO for UnixIO {
    fn open_file(&self, path: &str, flags: OpenFlags, _direct: bool) -> Result<Arc<dyn File>> {
        trace!("open_file(path = {})", path);
        let mut file = std::fs::File::options();
        file.read(true).custom_flags(OFlags::NONBLOCK.bits() as i32);

        if !flags.contains(OpenFlags::ReadOnly) {
            file.write(true);
            file.create(flags.contains(OpenFlags::Create));
        }

        let file = file.open(path)?;

        #[allow(clippy::arc_with_non_send_sync)]
        let unix_file = Arc::new(UnixFile {
            file: Arc::new(RefCell::new(file)),
            poller: BorrowedPollHandler(self.poller.as_mut().into()),
            callbacks: BorrowedCallbacks(self.callbacks.as_mut().into()),
        });
        if std::env::var(common::ENV_DISABLE_FILE_LOCK).is_err() {
            unix_file.lock_file(!flags.contains(OpenFlags::ReadOnly))?;
        }
        Ok(unix_file)
    }

    fn run_once(&self) -> Result<()> {
        if self.callbacks.is_empty() {
            return Ok(());
        }
        self.events.clear();
        trace!("run_once() waits for events");
        self.poller.wait(self.events.as_mut(), None)?;

        for event in self.events.iter() {
            if let Some(cf) = self.callbacks.remove(event.key) {
                let result = match cf {
                    CompletionCallback::Read(ref file, ref c, pos) => {
                        let mut file = file.borrow_mut();
                        let r = c.as_read();
                        let mut buf = r.buf_mut();
                        file.seek(std::io::SeekFrom::Start(pos as u64))?;
                        file.read(buf.as_mut_slice())
                    }
                    CompletionCallback::Write(ref file, _, ref buf, pos) => {
                        let mut file = file.borrow_mut();
                        let buf = buf.borrow();
                        file.seek(std::io::SeekFrom::Start(pos as u64))?;
                        file.write(buf.as_slice())
                    }
                };
                match result {
                    Ok(n) => match &cf {
                        CompletionCallback::Read(_, ref c, _) => c.complete(0),
                        CompletionCallback::Write(_, ref c, _, _) => c.complete(n as i32),
                    },
                    Err(e) => return Err(e.into()),
                }
            }
        }
        Ok(())
    }

<<<<<<< HEAD
    fn run_until_complete(&self) -> Result<()> {
        while !self.callbacks.is_empty() {
=======
    fn wait_for_completion(&self, c: Arc<Completion>) -> Result<()> {
        while !c.is_completed() {
>>>>>>> 35948c6d
            self.run_once()?;
        }
        Ok(())
    }

<<<<<<< HEAD


=======
>>>>>>> 35948c6d
    fn generate_random_number(&self) -> i64 {
        let mut buf = [0u8; 8];
        getrandom::getrandom(&mut buf).unwrap();
        i64::from_ne_bytes(buf)
    }

    fn get_memory_io(&self) -> Arc<MemoryIO> {
        Arc::new(MemoryIO::new())
    }
}

enum CompletionCallback {
    Read(Arc<RefCell<std::fs::File>>, Arc<Completion>, usize),
    Write(
        Arc<RefCell<std::fs::File>>,
        Arc<Completion>,
        Arc<RefCell<crate::Buffer>>,
        usize,
    ),
}

pub struct UnixFile<'io> {
    #[allow(clippy::arc_with_non_send_sync)]
    file: Arc<RefCell<std::fs::File>>,
    poller: BorrowedPollHandler<'io>,
    callbacks: BorrowedCallbacks<'io>,
}
unsafe impl Send for UnixFile<'_> {}
unsafe impl Sync for UnixFile<'_> {}

impl File for UnixFile<'_> {
    fn lock_file(&self, exclusive: bool) -> Result<()> {
        let fd = self.file.borrow();
        let fd = fd.as_fd();
        // F_SETLK is a non-blocking lock. The lock will be released when the file is closed
        // or the process exits or after an explicit unlock.
        fs::fcntl_lock(
            fd,
            if exclusive {
                FlockOperation::NonBlockingLockExclusive
            } else {
                FlockOperation::NonBlockingLockShared
            },
        )
        .map_err(|e| {
            let io_error = std::io::Error::from(e);
            let message = match io_error.kind() {
                ErrorKind::WouldBlock => {
                    "Failed locking file. File is locked by another process".to_string()
                }
                _ => format!("Failed locking file, {}", io_error),
            };
            LimboError::LockingError(message)
        })?;

        Ok(())
    }

    fn unlock_file(&self) -> Result<()> {
        let fd = self.file.borrow();
        let fd = fd.as_fd();
        fs::fcntl_lock(fd, FlockOperation::NonBlockingUnlock).map_err(|e| {
            LimboError::LockingError(format!(
                "Failed to release file lock: {}",
                std::io::Error::from(e)
            ))
        })?;
        Ok(())
    }

    fn pread(&self, pos: usize, c: Arc<Completion>) -> Result<()> {
        let file = self.file.borrow();
        let result = {
            let r = c.as_read();
            let mut buf = r.buf_mut();
            rustix::io::pread(file.as_fd(), buf.as_mut_slice(), pos as u64)
        };
        match result {
            Ok(n) => {
                trace!("pread n: {}", n);
                // Read succeeded immediately
                c.complete(0);
                Ok(())
            }
            Err(Errno::AGAIN) => {
                trace!("pread blocks");
                // Would block, set up polling
                let fd = file.as_raw_fd();
                self.poller
                    .add(&file.as_fd(), Event::readable(fd as usize))?;
                {
                    self.callbacks.insert(
                        fd as usize,
                        CompletionCallback::Read(self.file.clone(), c, pos),
                    );
                }
                Ok(())
            }
            Err(e) => Err(e.into()),
        }
    }

    fn pwrite(&self, pos: usize, buffer: Arc<RefCell<crate::Buffer>>, c: Arc<Completion>) -> Result<()> {
        let file = self.file.borrow();
        let result = {
            let buf = buffer.borrow();
            rustix::io::pwrite(file.as_fd(), buf.as_slice(), pos as u64)
        };
        match result {
            Ok(n) => {
                trace!("pwrite n: {}", n);
                // Read succeeded immediately
                c.complete(n as i32);
                Ok(())
            }
            Err(Errno::AGAIN) => {
                trace!("pwrite blocks");
                // Would block, set up polling
                let fd = file.as_raw_fd();
                self.poller
                    .add(&file.as_fd(), Event::readable(fd as usize))?;
                self.callbacks.insert(
                    fd as usize,
                    CompletionCallback::Write(self.file.clone(), c, buffer.clone(), pos),
                );
                Ok(())
            }
            Err(e) => Err(e.into()),
        }
    }

    fn sync(&self, c: Arc<Completion>) -> Result<()> {
        let file = self.file.borrow();
        let result = fs::fsync(file.as_fd());
        match result {
            Ok(()) => {
                trace!("fsync");
                c.complete(0);
                Ok(())
            }
            Err(e) => Err(e.into()),
        }
    }

    fn size(&self) -> Result<u64> {
        let file = self.file.borrow();
        Ok(file.metadata()?.len())
    }
}

impl Drop for UnixFile<'_> {
    fn drop(&mut self) {
        self.unlock_file().expect("Failed to unlock file");
    }
}

#[cfg(test)]
mod tests {
    use super::*;

    #[test]
    fn test_multiple_processes_cannot_open_file() {
        common::tests::test_multiple_processes_cannot_open_file(UnixIO::new);
    }
}<|MERGE_RESOLUTION|>--- conflicted
+++ resolved
@@ -256,23 +256,13 @@
         Ok(())
     }
 
-<<<<<<< HEAD
-    fn run_until_complete(&self) -> Result<()> {
-        while !self.callbacks.is_empty() {
-=======
     fn wait_for_completion(&self, c: Arc<Completion>) -> Result<()> {
         while !c.is_completed() {
->>>>>>> 35948c6d
             self.run_once()?;
         }
         Ok(())
     }
 
-<<<<<<< HEAD
-
-
-=======
->>>>>>> 35948c6d
     fn generate_random_number(&self) -> i64 {
         let mut buf = [0u8; 8];
         getrandom::getrandom(&mut buf).unwrap();
