#![deny(clippy::all)]

use std::cell::{RefCell, RefMut};
use std::num::NonZeroUsize;

use std::rc::Rc;
use std::sync::Arc;

use limbo_core::{LimboError, StepResult};
use napi::iterator::Generator;
use napi::{bindgen_prelude::ObjectFinalize, Env, JsUnknown};
use napi_derive::napi;

#[derive(Default)]
#[napi(object)]
pub struct OpenDatabaseOptions {
    pub readonly: bool,
    pub file_must_exist: bool,
    pub timeout: u32,
    // verbose => Callback,
}

#[napi(object)]
pub struct PragmaOptions {
    pub simple: bool,
}

#[napi(custom_finalize)]
#[derive(Clone)]
pub struct Database {
    #[napi(writable = false)]
    pub memory: bool,

    #[napi(writable = false)]
    pub readonly: bool,
    // #[napi(writable = false)]
    // pub in_transaction: bool,
    // #[napi(writable = false)]
    // pub open: bool,
    #[napi(writable = false)]
    pub name: String,
    _db: Arc<limbo_core::Database>,
    conn: Arc<limbo_core::Connection>,
    io: Arc<dyn limbo_core::IO>,
}

impl ObjectFinalize for Database {
    // TODO: check if something more is required
    fn finalize(self, _env: Env) -> napi::Result<()> {
        self.conn.close().map_err(into_napi_error)?;
        Ok(())
    }
}

#[napi]
impl Database {
    #[napi(constructor)]
    pub fn new(path: String, options: Option<OpenDatabaseOptions>) -> napi::Result<Self> {
        let memory = path == ":memory:";
        let io: Arc<dyn limbo_core::IO> = if memory {
            Arc::new(limbo_core::MemoryIO::new())
        } else {
            Arc::new(limbo_core::PlatformIO::new().map_err(into_napi_error)?)
        };
<<<<<<< HEAD

        let opts = options.unwrap_or_default();

        let flag = if opts.readonly {
            limbo_core::OpenFlags::ReadOnly
        } else {
            limbo_core::OpenFlags::Create
        };

        let file = io.open_file(&path, flag, false).map_err(into_napi_error)?;
        maybe_init_database_file(&file, &io).map_err(into_napi_error)?;
=======
        let file = io
            .open_file(&path, limbo_core::OpenFlags::Create, false)
            .map_err(into_napi_error)?;
>>>>>>> f1197c06
        let db_file = Arc::new(DatabaseFile::new(file));
        let db = limbo_core::Database::open(io.clone(), &path, db_file, false)
            .map_err(into_napi_error)?;
        let conn = db.connect().map_err(into_napi_error)?;

        Ok(Self {
            readonly: opts.readonly,
            memory,
            _db: db,
            conn,
            name: path,
            io,
        })
    }

    #[napi]
    pub fn prepare(&self, sql: String) -> napi::Result<Statement> {
        let stmt = self.conn.prepare(&sql).map_err(into_napi_error)?;
        Ok(Statement::new(RefCell::new(stmt), self.clone(), sql))
    }

    #[napi]
    pub fn pragma(
        &self,
        env: Env,
        pragma_name: String,
        options: Option<PragmaOptions>,
    ) -> napi::Result<JsUnknown> {
        let sql = format!("PRAGMA {}", pragma_name);
        let stmt = self.prepare(sql)?;
        match options {
            Some(PragmaOptions { simple: true, .. }) => {
                let mut stmt = stmt.inner.borrow_mut();
                match stmt.step().map_err(into_napi_error)? {
                    limbo_core::StepResult::Row => {
                        let row: Vec<_> = stmt.row().unwrap().get_values().cloned().collect();
                        to_js_value(&env, &row[0])
                    }
                    limbo_core::StepResult::Done => Ok(env.get_undefined()?.into_unknown()),
                    limbo_core::StepResult::IO => todo!(),
                    step @ limbo_core::StepResult::Interrupt
                    | step @ limbo_core::StepResult::Busy => Err(napi::Error::new(
                        napi::Status::GenericFailure,
                        format!("{:?}", step),
                    )),
                }
            }
            _ => stmt.run(env, None),
        }
    }

    #[napi]
    pub fn readonly(&self) -> bool {
        self.readonly
    }

    #[napi]
    pub fn backup(&self) {
        todo!()
    }

    #[napi]
    pub fn serialize(&self) {
        todo!()
    }

    #[napi]
    pub fn function(&self) {
        todo!()
    }

    #[napi]
    pub fn aggregate(&self) {
        todo!()
    }

    #[napi]
    pub fn table(&self) {
        todo!()
    }

    #[napi]
    pub fn load_extension(&self, path: String) -> napi::Result<()> {
        let ext_path = limbo_core::resolve_ext_path(path.as_str()).map_err(into_napi_error)?;
        self.conn
            .load_extension(ext_path)
            .map_err(into_napi_error)?;
        Ok(())
    }

    #[napi]
    pub fn exec(&self, sql: String) -> napi::Result<()> {
        let query_runner = self.conn.query_runner(sql.as_bytes());

        // Since exec doesn't return any values, we can just iterate over the results
        for output in query_runner {
            match output {
                Ok(Some(mut stmt)) => loop {
                    match stmt.step() {
                        Ok(StepResult::Row) => continue,
                        Ok(StepResult::IO) => self.io.run_once().map_err(into_napi_error)?,
                        Ok(StepResult::Done) => break,
                        Ok(StepResult::Interrupt | StepResult::Busy) => {
                            return Err(napi::Error::new(
                                napi::Status::GenericFailure,
                                "Statement execution interrupted or busy".to_string(),
                            ));
                        }
                        Err(err) => {
                            return Err(napi::Error::new(
                                napi::Status::GenericFailure,
                                format!("Error executing SQL: {}", err),
                            ));
                        }
                    }
                },
                Ok(None) => continue,
                Err(err) => {
                    return Err(napi::Error::new(
                        napi::Status::GenericFailure,
                        format!("Error executing SQL: {}", err),
                    ));
                }
            }
        }
        Ok(())
    }

    #[napi]
    pub fn close(&self) -> napi::Result<()> {
        self.conn.close().map_err(into_napi_error)?;
        Ok(())
    }
}

#[derive(Debug, Clone)]
enum PresentationMode {
    Raw,
    Pluck,
    None,
}

#[napi]
#[derive(Clone)]
pub struct Statement {
    // TODO: implement each property when core supports it
    // #[napi(able = false)]
    // pub reader: bool,
    // #[napi(writable = false)]
    // pub readonly: bool,
    // #[napi(writable = false)]
    // pub busy: bool,
    #[napi(writable = false)]
    pub source: String,

    database: Database,
    presentation_mode: PresentationMode,
    binded: bool,
    inner: Rc<RefCell<limbo_core::Statement>>,
}

#[napi]
impl Statement {
    pub fn new(inner: RefCell<limbo_core::Statement>, database: Database, source: String) -> Self {
        Self {
            inner: Rc::new(inner),
            database,
            source,
            presentation_mode: PresentationMode::None,
            binded: false,
        }
    }

    #[napi]
    pub fn get(&self, env: Env, args: Option<Vec<JsUnknown>>) -> napi::Result<JsUnknown> {
        let mut stmt = self.check_and_bind(args)?;

        let step = stmt.step().map_err(into_napi_error)?;
        match step {
            limbo_core::StepResult::Row => {
                let row = stmt.row().unwrap();

                match self.presentation_mode {
                    PresentationMode::Raw => {
                        let mut raw_obj = env.create_array(row.len() as u32)?;
                        for (idx, value) in row.get_values().enumerate() {
                            let js_value = to_js_value(&env, value);

                            raw_obj.set(idx as u32, js_value)?;
                        }

                        Ok(raw_obj.coerce_to_object()?.into_unknown())
                    }
                    PresentationMode::Pluck => {
                        let (_, value) =
                            row.get_values().enumerate().next().ok_or(napi::Error::new(
                                napi::Status::GenericFailure,
                                "Pluck mode requires at least one column in the result",
                            ))?;
                        let js_value = to_js_value(&env, value)?;

                        Ok(js_value)
                    }
                    PresentationMode::None => {
                        let mut obj = env.create_object()?;

                        for (idx, value) in row.get_values().enumerate() {
                            let key = stmt.get_column_name(idx);
                            let js_value = to_js_value(&env, value);

                            obj.set_named_property(&key, js_value)?;
                        }

                        Ok(obj.into_unknown())
                    }
                }
            }
            limbo_core::StepResult::Done => Ok(env.get_undefined()?.into_unknown()),
            limbo_core::StepResult::IO => todo!(),
            limbo_core::StepResult::Interrupt | limbo_core::StepResult::Busy => Err(
                napi::Error::new(napi::Status::GenericFailure, format!("{:?}", step)),
            ),
        }
    }

    // TODO: Return Info object (https://github.com/WiseLibs/better-sqlite3/blob/master/docs/api.md#runbindparameters---object)
    #[napi]
    pub fn run(&self, env: Env, args: Option<Vec<JsUnknown>>) -> napi::Result<JsUnknown> {
        let stmt = self.check_and_bind(args)?;

        self.internal_all(env, stmt)
    }

    #[napi]
    pub fn iterate(
        &self,
        env: Env,
        args: Option<Vec<JsUnknown>>,
    ) -> napi::Result<IteratorStatement> {
        self.check_and_bind(args)?;
        Ok(IteratorStatement {
            stmt: Rc::clone(&self.inner),
            database: self.database.clone(),
            env,
            presentation_mode: self.presentation_mode.clone(),
        })
    }

    #[napi]
    pub fn all(&self, env: Env, args: Option<Vec<JsUnknown>>) -> napi::Result<JsUnknown> {
        let stmt = self.check_and_bind(args)?;

        self.internal_all(env, stmt)
    }

    fn internal_all(
        &self,
        env: Env,
        mut stmt: RefMut<'_, limbo_core::Statement>,
    ) -> napi::Result<JsUnknown> {
        let mut results = env.create_empty_array()?;
        let mut index = 0;
        loop {
            match stmt.step().map_err(into_napi_error)? {
                limbo_core::StepResult::Row => {
                    let row = stmt.row().unwrap();

                    match self.presentation_mode {
                        PresentationMode::Raw => {
                            let mut raw_array = env.create_array(row.len() as u32)?;
                            for (idx, value) in row.get_values().enumerate() {
                                let js_value = to_js_value(&env, value)?;
                                raw_array.set(idx as u32, js_value)?;
                            }
                            results.set_element(index, raw_array.coerce_to_object()?)?;
                            index += 1;
                            continue;
                        }
                        PresentationMode::Pluck => {
                            let (_, value) =
                                row.get_values().enumerate().next().ok_or(napi::Error::new(
                                    napi::Status::GenericFailure,
                                    "Pluck mode requires at least one column in the result",
                                ))?;
                            let js_value = to_js_value(&env, value)?;
                            results.set_element(index, js_value)?;
                            index += 1;
                            continue;
                        }
                        PresentationMode::None => {
                            let mut obj = env.create_object()?;
                            for (idx, value) in row.get_values().enumerate() {
                                let key = stmt.get_column_name(idx);
                                let js_value = to_js_value(&env, value);
                                obj.set_named_property(&key, js_value)?;
                            }
                            results.set_element(index, obj)?;
                            index += 1;
                        }
                    }
                }
                limbo_core::StepResult::Done => {
                    break;
                }
                limbo_core::StepResult::IO => {
                    self.database.io.run_once().map_err(into_napi_error)?;
                }
                limbo_core::StepResult::Interrupt | limbo_core::StepResult::Busy => {
                    return Err(napi::Error::new(
                        napi::Status::GenericFailure,
                        format!("{:?}", stmt.step()),
                    ));
                }
            }
        }

        Ok(results.into_unknown())
    }

    #[napi]
    pub fn pluck(&mut self, pluck: Option<bool>) {
        if let Some(false) = pluck {
            self.presentation_mode = PresentationMode::None;
        }

        self.presentation_mode = PresentationMode::Pluck;
    }

    #[napi]
    pub fn expand() {
        todo!()
    }

    #[napi]
    pub fn raw(&mut self, raw: Option<bool>) {
        if let Some(false) = raw {
            self.presentation_mode = PresentationMode::None;
        }

        self.presentation_mode = PresentationMode::Raw;
    }

    #[napi]
    pub fn columns() {
        todo!()
    }

    #[napi]
    pub fn bind(&mut self, args: Option<Vec<JsUnknown>>) -> napi::Result<Self> {
        self.check_and_bind(args)?;
        self.binded = true;

        Ok(self.clone())
    }

    /// Check if the Statement is already binded by the `bind()` method
    /// and bind values do variables. The expected type for args is `Option<Vec<JsUnknown>>`
    fn check_and_bind(
        &self,
        args: Option<Vec<JsUnknown>>,
    ) -> napi::Result<RefMut<'_, limbo_core::Statement>> {
        let mut stmt = self.inner.borrow_mut();
        stmt.reset();
        if let Some(args) = args {
            if self.binded {
                return Err(napi::Error::new(
                    napi::Status::InvalidArg,
                    "This statement already has bound parameters",
                ));
            }

            for (i, elem) in args.into_iter().enumerate() {
                let value = from_js_value(elem)?;
                stmt.bind_at(NonZeroUsize::new(i + 1).unwrap(), value);
            }
        }

        Ok(stmt)
    }
}

#[napi(iterator)]
pub struct IteratorStatement {
    stmt: Rc<RefCell<limbo_core::Statement>>,
    database: Database,
    env: Env,
    presentation_mode: PresentationMode,
}

impl Generator for IteratorStatement {
    type Yield = JsUnknown;

    type Next = ();

    type Return = ();

    fn next(&mut self, _: Option<Self::Next>) -> Option<Self::Yield> {
        let mut stmt = self.stmt.borrow_mut();

        match stmt.step().ok()? {
            limbo_core::StepResult::Row => {
                let row = stmt.row().unwrap();

                match self.presentation_mode {
                    PresentationMode::Raw => {
                        let mut raw_array = self.env.create_array(row.len() as u32).ok()?;
                        for (idx, value) in row.get_values().enumerate() {
                            let js_value = to_js_value(&self.env, value);
                            raw_array.set(idx as u32, js_value).ok()?;
                        }

                        Some(raw_array.coerce_to_object().ok()?.into_unknown())
                    }
                    PresentationMode::Pluck => {
                        let (_, value) = row.get_values().enumerate().next()?;
                        to_js_value(&self.env, value).ok()
                    }
                    PresentationMode::None => {
                        let mut js_row = self.env.create_object().ok()?;
                        for (idx, value) in row.get_values().enumerate() {
                            let key = stmt.get_column_name(idx);
                            let js_value = to_js_value(&self.env, value);
                            js_row.set_named_property(&key, js_value).ok()?;
                        }

                        Some(js_row.into_unknown())
                    }
                }
            }
            limbo_core::StepResult::Done => None,
            limbo_core::StepResult::IO => {
                self.database.io.run_once().ok()?;
                None // clearly it's incorrect, it should return to user
            }
            limbo_core::StepResult::Interrupt | limbo_core::StepResult::Busy => None,
        }
    }
}

fn to_js_value(env: &napi::Env, value: &limbo_core::Value) -> napi::Result<JsUnknown> {
    match value {
        limbo_core::Value::Null => Ok(env.get_null()?.into_unknown()),
        limbo_core::Value::Integer(i) => Ok(env.create_int64(*i)?.into_unknown()),
        limbo_core::Value::Float(f) => Ok(env.create_double(*f)?.into_unknown()),
        limbo_core::Value::Text(s) => Ok(env.create_string(s.as_str())?.into_unknown()),
        limbo_core::Value::Blob(b) => Ok(env.create_buffer_copy(b.as_slice())?.into_unknown()),
    }
}

fn from_js_value(value: JsUnknown) -> napi::Result<limbo_core::Value> {
    match value.get_type()? {
        napi::ValueType::Undefined | napi::ValueType::Null | napi::ValueType::Unknown => {
            Ok(limbo_core::Value::Null)
        }
        napi::ValueType::Boolean => {
            let b = value.coerce_to_bool()?.get_value()?;
            Ok(limbo_core::Value::Integer(b as i64))
        }
        napi::ValueType::Number => {
            let num = value.coerce_to_number()?.get_double()?;
            if num.fract() == 0.0 {
                Ok(limbo_core::Value::Integer(num as i64))
            } else {
                Ok(limbo_core::Value::Float(num))
            }
        }
        napi::ValueType::String => {
            let s = value.coerce_to_string()?;
            Ok(limbo_core::Value::Text(s.into_utf8()?.as_str()?.into()))
        }
        napi::ValueType::Symbol
        | napi::ValueType::Object
        | napi::ValueType::Function
        | napi::ValueType::External => Err(napi::Error::new(
            napi::Status::GenericFailure,
            "Unsupported type",
        )),
    }
}

struct DatabaseFile {
    file: Arc<dyn limbo_core::File>,
}

unsafe impl Send for DatabaseFile {}
unsafe impl Sync for DatabaseFile {}

impl DatabaseFile {
    pub fn new(file: Arc<dyn limbo_core::File>) -> Self {
        Self { file }
    }
}

impl limbo_core::DatabaseStorage for DatabaseFile {
    fn read_page(&self, page_idx: usize, c: Arc<limbo_core::Completion>) -> limbo_core::Result<()> {
        let r = match *c {
            limbo_core::Completion::Read(ref r) => r,
            _ => unreachable!(),
        };
        let size = r.buf().len();
        assert!(page_idx > 0);
        if !(512..=65536).contains(&size) || size & (size - 1) != 0 {
            return Err(limbo_core::LimboError::NotADB);
        }
        let pos = (page_idx - 1) * size;
        self.file.pread(pos, c)?;
        Ok(())
    }

    fn write_page(
        &self,
        page_idx: usize,
        buffer: Arc<std::cell::RefCell<limbo_core::Buffer>>,
        c: Arc<limbo_core::Completion>,
    ) -> limbo_core::Result<()> {
        let size = buffer.borrow().len();
        let pos = (page_idx - 1) * size;
        self.file.pwrite(pos, buffer, c)?;
        Ok(())
    }

    fn sync(&self, c: Arc<limbo_core::Completion>) -> limbo_core::Result<()> {
        self.file.sync(c)
    }

    fn size(&self) -> limbo_core::Result<u64> {
        self.file.size()
    }
}

#[inline]
pub fn into_napi_error(limbo_error: LimboError) -> napi::Error {
    napi::Error::new(napi::Status::GenericFailure, format!("{limbo_error}"))
}<|MERGE_RESOLUTION|>--- conflicted
+++ resolved
@@ -62,8 +62,7 @@
         } else {
             Arc::new(limbo_core::PlatformIO::new().map_err(into_napi_error)?)
         };
-<<<<<<< HEAD
-
+      
         let opts = options.unwrap_or_default();
 
         let flag = if opts.readonly {
@@ -71,14 +70,11 @@
         } else {
             limbo_core::OpenFlags::Create
         };
-
-        let file = io.open_file(&path, flag, false).map_err(into_napi_error)?;
-        maybe_init_database_file(&file, &io).map_err(into_napi_error)?;
-=======
+      
         let file = io
             .open_file(&path, limbo_core::OpenFlags::Create, false)
             .map_err(into_napi_error)?;
->>>>>>> f1197c06
+
         let db_file = Arc::new(DatabaseFile::new(file));
         let db = limbo_core::Database::open(io.clone(), &path, db_file, false)
             .map_err(into_napi_error)?;
